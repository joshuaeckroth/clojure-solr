(defproject cc.artifice/clojure-solr "1.2.0"
  :dependencies [[org.clojure/clojure "1.6.0"]
                 [org.apache.solr/solr-solrj "5.3.1"]
                 [org.apache.solr/solr-core "5.3.1" :exclusions [commons-fileupload]]
                 [commons-fileupload "1.3"]
                 [org.slf4j/slf4j-jcl "1.7.6"]
                 [clj-time "0.11.0" :exclusions [org.clojure/clojure]]]
  :profiles {:dev {:dependencies [[javax.servlet/servlet-api "2.5"]]}}
  ;;:repositories [["restlet" {:url "http://maven.restlet.org"}]]
<<<<<<< HEAD
  :repositories [["restlet" {:url "http://repo.spring.io/libs-release-remote/"
                             #_"http://repository.sonatype.org/content/groups/forge"
                             }]]
=======
  :repositories [["restlet" {:url "http://repo.spring.io/libs-release-remote"}]]
>>>>>>> d9cb18c8
  )<|MERGE_RESOLUTION|>--- conflicted
+++ resolved
@@ -7,11 +7,5 @@
                  [clj-time "0.11.0" :exclusions [org.clojure/clojure]]]
   :profiles {:dev {:dependencies [[javax.servlet/servlet-api "2.5"]]}}
   ;;:repositories [["restlet" {:url "http://maven.restlet.org"}]]
-<<<<<<< HEAD
-  :repositories [["restlet" {:url "http://repo.spring.io/libs-release-remote/"
-                             #_"http://repository.sonatype.org/content/groups/forge"
-                             }]]
-=======
   :repositories [["restlet" {:url "http://repo.spring.io/libs-release-remote"}]]
->>>>>>> d9cb18c8
   )