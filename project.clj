--- conflicted
+++ resolved
@@ -1,8 +1,4 @@
-<<<<<<< HEAD
-(defproject utahstreetlabs/clojure-solr "0.3.1-SNAPSHOT"
-=======
-(defproject clojure-solr "0.4.0-SNAPSHOT"
->>>>>>> 77f8dd4c
+(defproject utahstreetlabs/clojure-solr "0.4.0-SNAPSHOT"
   :dependencies [[org.clojure/clojure "1.4.0"]
                  [org.clojure/clojure-contrib "1.2.0"]
                  [org.apache.solr/solr-solrj "4.0.0"]
